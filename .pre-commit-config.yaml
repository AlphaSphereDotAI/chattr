repos:
<<<<<<< HEAD
  - repo: https://github.com/igorshubovych/markdownlint-cli
    rev: v0.46.0
    hooks:
      - id: markdownlint
        args:
          - --config
          - .github/lint/.markdownlint.yaml
      - id: markdownlint-fix
        args:
          - --config
          - .github/lint/.markdownlint.yaml
  - repo: https://github.com/PyCQA/bandit
    rev: 1.9.2
    hooks:
      - id: bandit
        args:
          - -c
          - .github/lint/.bandit.yaml
  - repo: https://github.com/adrienverge/yamllint
=======
  - repo: https://github.com/ComPWA/taplo-pre-commit
    rev: v0.9.3
    hooks:
      - id: taplo-format
      - id: taplo-lint
  - repo: https://github.com/adrienverge/yamllint.git
>>>>>>> c118826c
    rev: v1.29.0
    hooks:
      - id: yamllint
        args:
          - --strict
          - -c
          - .github/lint/.yamllint.yaml
  - repo: https://github.com/docker-compose-linter/pre-commit-dclint
    rev: v3.1.0
    hooks:
      - id: dclint
        args:
          - --fix
  - repo: https://github.com/pre-commit/pre-commit-hooks
    rev: v6.0.0
    hooks:
      - id: check-yaml
      - id: end-of-file-fixer
      - id: trailing-whitespace
      - id: check-added-large-files
      - id: check-ast
      - id: check-illegal-windows-names
      - id: check-json
      - id: check-merge-conflict
        args:
          - --assume-in-merge
      - id: check-symlinks
      - id: check-toml
      - id: check-vcs-permalinks
      - id: check-xml
      - id: debug-statements
      - id: destroyed-symlinks
      - id: detect-private-key
      - id: mixed-line-ending
        args:
          - --fix=lf
      - id: pretty-format-json
        args:
          - --autofix
  - repo: https://github.com/renovatebot/pre-commit-hooks
    rev: 42.38.0
    hooks:
      - id: renovate-config-validator
        args:
          - --strict
  - repo: https://github.com/astral-sh/uv-pre-commit
    rev: 0.9.15
    hooks:
      - id: uv-lock
      - id: uv-sync
  - repo: https://github.com/astral-sh/ruff-pre-commit
    rev: v0.14.6
    hooks:
      - id: ruff-check
        args:
          - --fix
          - --config
          - .github/lint/.ruff.toml
      - id: ruff-format
        args:
          - --config
          - .github/lint/.ruff.toml
  - repo: https://github.com/facebook/pyrefly-pre-commit
    rev: 0.0.1
    hooks:
      - id: pyrefly-typecheck-system
        name: Pyrefly (type checking)
        pass_filenames: false  # Recomended to do full repo checks. However, you can change this to `true` to only check changed files
  - repo: https://github.com/lyz-code/yamlfix
    rev: 1.19.0
    hooks:
      - id: yamlfix
        args:
          - -c
          - .github/lint/.yamlfix.toml
  - repo: https://github.com/rhysd/actionlint
    rev: v1.6.24
    hooks:
      - id: actionlint-docker
  - repo: https://github.com/trufflesecurity/trufflehog
    rev: v3.91.2
    hooks:
      - id: trufflehog<|MERGE_RESOLUTION|>--- conflicted
+++ resolved
@@ -1,5 +1,9 @@
-repos:
-<<<<<<< HEAD
+repos:  
+  - repo: https://github.com/ComPWA/taplo-pre-commit
+    rev: v0.9.3
+    hooks:
+      - id: taplo-format
+      - id: taplo-lint
   - repo: https://github.com/igorshubovych/markdownlint-cli
     rev: v0.46.0
     hooks:
@@ -19,14 +23,6 @@
           - -c
           - .github/lint/.bandit.yaml
   - repo: https://github.com/adrienverge/yamllint
-=======
-  - repo: https://github.com/ComPWA/taplo-pre-commit
-    rev: v0.9.3
-    hooks:
-      - id: taplo-format
-      - id: taplo-lint
-  - repo: https://github.com/adrienverge/yamllint.git
->>>>>>> c118826c
     rev: v1.29.0
     hooks:
       - id: yamllint
