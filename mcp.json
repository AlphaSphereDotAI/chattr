--- conflicted
+++ resolved
@@ -1,63 +1,22 @@
 {
-<<<<<<< HEAD
-    "mcp_servers": [
-        {
-            "name": "time",
-            "type": "command",
-            "command": "docker",
-            "args": [
-                "run",
-                "-i",
-                "--rm",
-                "mcp/time"
-            ],
-            "transport": "stdio"
-        },
-        {
-            "name": "sequential_thinking",
-            "type": "command",
-            "command": "docker",
-            "args": [
-                "run",
-                "-i",
-                "--rm",
-                "mcp/sequentialthinking"
-            ],
-            "transport": "stdio"
-        },
-        {
-            "name": "voice_generator",
-            "type": "url",
-            "url": "http://localhost:7861/gradio_api/mcp",
-            "transport": "streamable-http"
-        },
-        {
-            "name": "video_generator",
-            "type": "url",
-            "url": "http://localhost:7862/gradio_api/mcp/?tools=generate_video_mcp",
-            "transport": "streamable-http"
-        }
-    ]
-=======
   "mcpServers": {
+    "time": {
+      "command": "docker",
+      "args": [
+        "run",
+        "-i",
+        "--rm",
+        "mcp/time"
+      ]
+    },
     "sequential_thinking": {
+      "command": "docker",
       "args": [
         "run",
         "-i",
         "--rm",
         "mcp/sequentialthinking"
-      ],
-      "command": "docker"
-    },
-    "time": {
-      "args": [
-        "run",
-        "-i",
-        "--rm",
-        "mcp/time"
-      ],
-      "command": "docker"
+      ]
     }
   }
->>>>>>> d78b6798
 }