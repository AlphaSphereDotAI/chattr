--- conflicted
+++ resolved
@@ -1,5 +1,4 @@
 [project]
-<<<<<<< HEAD
 name = "chattr"
 version = "0.0.39"
 description = "App part of the Chatacter Backend"
@@ -7,32 +6,13 @@
 authors = [
     { name = "Mohamed Hisham Abdelzaher", email = "mohamed.hisham.abdelzaher@gmail.com" },
 ]
-requires-python = ">=3.13, <3.14"
+requires-python = ">=3.13.7, <3.14"
 dependencies = [
-    "agno[google,qdrant]>=2.1.10",
-    "ddgs>=9.6.1",
-=======
-  authors = [
-    { email = "mohamed.hisham.abdelzaher@gmail.com", name = "Mohamed Hisham Abdelzaher" },
-  ]
-  dependencies = [
->>>>>>> d78b6798
     "fastembed>=0.7.3",
     "gradio[mcp]>=5.48.0",
     "m3u8>=6.0.0",
     "mem0ai>=0.1.118",
-<<<<<<< HEAD
-    "poml>=0.0.8",
-    "rich>=14.1.0",
 ]
-=======
-  ]
-  description = "App part of the Chatacter Backend"
-  name = "chattr"
-  readme = "README.md"
-  requires-python = ">=3.13, <3.14"
-  version = "0.0.39"
->>>>>>> d78b6798
 
   [project.scripts]
     chattr = "chattr.__main__:main"
@@ -42,26 +22,10 @@
   requires = ["uv_build"]
 
 [dependency-groups]
-<<<<<<< HEAD
 dev = [
-    "doppler-env>=0.3.1",
-=======
-  dev = [
-    "pre-commit>=4.5.0",
-    "pyrefly>=0.43.1",
->>>>>>> d78b6798
     "pytest-emoji>=0.2.0",
     "pytest-md>=0.2.0",
     "pytest-mergify>=2025.9.24.2",
     "ruff>=0.13.3",
     "ty>=0.0.1a20",
-<<<<<<< HEAD
-    "uv-build>=0.9.4",
-]
-
-[tool.ruff]
-extend = ".github/lint/.ruff.toml"
-=======
-    "yamlfix>=1.19.0",
-  ]
->>>>>>> d78b6798
+]