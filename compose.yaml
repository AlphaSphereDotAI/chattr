--- conflicted
+++ resolved
@@ -1,11 +1,7 @@
 name: Chattr
 services:
   chattr:
-<<<<<<< HEAD
-    image: ghcr.io/alphaspheredotai/chattr:latest@sha256:0cfa5eb3742df8603880d3a5379adeca1da26a262e56cd983f43143119a81e5a
-=======
-    image: ghcr.io/alphaspheredotai/chattr:latest@sha256:0a3d0854eafcc6c937f5a59c7b33edd177892c68cf3d5a8e7403c3fbe8a3519a
->>>>>>> 6bc8ad3c
+    image: ghcr.io/alphaspheredotai/chattr:latest
     ports:
       - "7860:7860"
     volumes:
