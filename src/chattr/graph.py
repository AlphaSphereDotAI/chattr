--- conflicted
+++ resolved
@@ -51,8 +51,6 @@
         ) from e
 
     def call_model(state: MessagesState) -> MessagesState:
-<<<<<<< HEAD
-=======
         """
         Generate a new message state by invoking the chat model with the system message prepended to the current messages.
 
@@ -62,7 +60,6 @@
         Returns:
             MessagesState: A new state with the model's response appended to the messages.
         """
->>>>>>> 9dcbe4e1
         return {
             "messages": [_model.invoke([SYSTEM_MESSAGE] + state["messages"])]
         }
@@ -78,12 +75,9 @@
 
 
 def draw_graph(graph: CompiledStateGraph) -> None:
-<<<<<<< HEAD
-=======
     """
     Render the compiled state graph as a Mermaid PNG image and save it to the assets directory.
     """
->>>>>>> 9dcbe4e1
     graph.get_graph().draw_mermaid_png(
         output_file_path=ASSETS_DIR / "graph.png"
     )
