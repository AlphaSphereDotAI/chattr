from datetime import datetime
from os import getenv
from pathlib import Path

from dotenv import load_dotenv
from loguru import logger
from requests import get

load_dotenv()

SERVER_URL: str = getenv(key="SERVER_URL", default="127.0.0.1")
SERVER_PORT: int = int(getenv(key="SERVER_PORT", default="7860"))
CURRENT_DATE: str = datetime.now().strftime(format="%Y-%m-%d_%H-%M-%S")
MCP_VOICE_GENERATOR: str = getenv(
    key="MCP_VOICE_GENERATOR", default="http://localhost:8001/"
)
MCP_VIDEO_GENERATOR: str = getenv(
    key="MCP_VIDEO_GENERATOR", default="http://localhost:8002/"
)
VECTOR_DATABASE_NAME: str = getenv(
    key="VECTOR_DATABASE_NAME", default="chattr"
)
DOCKER_MODEL_RUNNER_URL: str = getenv(
    key="DOCKER_MODEL_RUNNER_URL", default="http://127.0.0.1:12434/engines/v1"
)
DOCKER_MODEL_RUNNER_MODEL_NAME: str = getenv(
    key="DOCKER_MODEL_RUNNER_MODEL_NAME",
    default="ai/qwen3:0.6B-Q4_0",
)
GROQ_URL: str = getenv(
    key="MODEL_URL", default="https://api.groq.com/openai/v1"
)
GROQ_MODEL_NAME: str = getenv(key="GROQ_MODEL_NAME", default="llama3-70b-8192")

BASE_DIR: Path = Path.cwd()
ASSETS_DIR: Path = BASE_DIR / "assets"
LOG_DIR: Path = BASE_DIR / "logs"
IMAGE_DIR: Path = ASSETS_DIR / "image"
AUDIO_DIR: Path = ASSETS_DIR / "audio"
VIDEO_DIR: Path = ASSETS_DIR / "video"

LOG_FILE_PATH: Path = LOG_DIR / f"{CURRENT_DATE}.log"
AUDIO_FILE_PATH: Path = AUDIO_DIR / f"{CURRENT_DATE}.wav"
VIDEO_FILE_PATH: Path = VIDEO_DIR / f"{CURRENT_DATE}.mp4"

ASSETS_DIR.mkdir(exist_ok=True)
IMAGE_DIR.mkdir(exist_ok=True)
AUDIO_DIR.mkdir(exist_ok=True)
VIDEO_DIR.mkdir(exist_ok=True)
LOG_DIR.mkdir(exist_ok=True)

MODEL_URL: str = (
    DOCKER_MODEL_RUNNER_URL
<<<<<<< HEAD
    if get(DOCKER_MODEL_RUNNER_URL, timeout=10).status_code == 200
=======
    if get(DOCKER_MODEL_RUNNER_URL, timeout=5).status_code == 200
>>>>>>> 9dcbe4e1
    else GROQ_URL
)
MODEL_NAME: str = (
    DOCKER_MODEL_RUNNER_MODEL_NAME
    if MODEL_URL == DOCKER_MODEL_RUNNER_URL
    else GROQ_MODEL_NAME
)
MODEL_API_KEY: str = (
    "not-needed"
    if MODEL_URL == DOCKER_MODEL_RUNNER_URL
    else getenv("GROQ_API_KEY")
)
MODEL_TEMPERATURE: float = float(getenv(key="MODEL_TEMPERATURE", default=0.0))

logger.add(
    sink=LOG_FILE_PATH,
    format="{time:YYYY-MM-DD at HH:mm:ss} | {level} | {message}",
    colorize=True,
)
logger.info(f"Current date: {CURRENT_DATE}")
logger.info(f"Base directory: {BASE_DIR}")
logger.info(f"Assets directory: {ASSETS_DIR}")
logger.info(f"Log directory: {LOG_DIR}")
logger.info(f"Audio file path: {AUDIO_FILE_PATH}")
logger.info(f"Log file path: {LOG_FILE_PATH}")
logger.info(f"Model URL is going to be used is {MODEL_URL}")
logger.info(f"Model name is going to be used is {MODEL_NAME}")
logger.info(f"Model temperature is going to be used is {MODEL_TEMPERATURE}")<|MERGE_RESOLUTION|>--- conflicted
+++ resolved
@@ -51,11 +51,7 @@
 
 MODEL_URL: str = (
     DOCKER_MODEL_RUNNER_URL
-<<<<<<< HEAD
     if get(DOCKER_MODEL_RUNNER_URL, timeout=10).status_code == 200
-=======
-    if get(DOCKER_MODEL_RUNNER_URL, timeout=5).status_code == 200
->>>>>>> 9dcbe4e1
     else GROQ_URL
 )
 MODEL_NAME: str = (
