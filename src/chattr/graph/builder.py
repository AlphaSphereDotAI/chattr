--- conflicted
+++ resolved
@@ -126,7 +126,6 @@
                 args=["mcp-server-time"],
                 transport="stdio",
             ),
-<<<<<<< HEAD
             # self.settings.video_generator_mcp.name: {
             #     "url": str(self.settings.video_generator_mcp.url),
             #     "transport": self.settings.video_generator_mcp.transport,
@@ -135,12 +134,6 @@
                 url=str(self.settings.voice_generator_mcp.url),
                 transport=self.settings.voice_generator_mcp.transport,
             ),
-=======
-            self.settings.voice_generator_mcp.name: {
-                "url": str(self.settings.voice_generator_mcp.url),
-                "transport": self.settings.voice_generator_mcp.transport,
-            },
->>>>>>> 98e609e0
         }
 
     def _initialize_llm(self) -> ChatOpenAI:
