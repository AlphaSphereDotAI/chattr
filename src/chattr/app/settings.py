"""Settings for the Chattr app."""

from pathlib import Path
from typing import Self

from dotenv import load_dotenv
from pydantic import (
    BaseModel,
    DirectoryPath,
    Field,
    FilePath,
    HttpUrl,
    SecretStr,
    computed_field,
    model_validator,
)
from pydantic_settings import BaseSettings, SettingsConfigDict

from chattr import APP_NAME
from chattr.app.logger import logger
from chattr.app.scheme import MCPScheme

load_dotenv()


class MemorySettings(BaseModel):
    """Settings for memory configuration."""

    collection_name: str = Field(default="memories")
    embedding_dims: int = Field(default=384)


class VectorDatabaseSettings(BaseModel):
    """Settings for vector database configuration."""

    name: str = Field(default="chattr")
    url: HttpUrl = HttpUrl("http://localhost:6333")


class MCPSettings(BaseModel):
<<<<<<< HEAD
    """Settings for MCP configuration."""
=======
    path: FilePath = Field(default=None)
    schema_path: FilePath = Field(
        default_factory=lambda: Path.cwd() / "assets" / "mcp-config.json",
    )
>>>>>>> d78b6798

    path: FilePath = Field(default_factory=lambda: Path.cwd() / "mcp.json")

    @model_validator(mode="after")
    def is_exists(self) -> Self:
        """Check if the MCP config file exists."""
        if not self.path.exists():
            logger.warning("`mcp.json` not found.")
        return self

    @model_validator(mode="after")
    def is_valid(self) -> Self:
        """Validate that the MCP config file is a JSON file."""
        if self.path and self.path.suffix != ".json":
            msg = "MCP config file must be a JSON file"
            raise ValueError(msg)
        return self

    @model_validator(mode="after")
    def is_valid_scheme(self) -> Self:
        """Validate that the MCP config file has a valid scheme."""
        if self.path and self.path.exists():
            _ = MCPScheme.model_validate_json(self.path.read_text())
        return self


class DirectorySettings(BaseModel):
    """Settings for application directories."""

    base: DirectoryPath = Field(default_factory=Path.cwd, frozen=True)

    @computed_field
    @property
    def log(self) -> DirectoryPath:
        """Path to the log directory."""
        return self.base / "logs" / APP_NAME

    @computed_field
    @property
    def assets(self) -> DirectoryPath:
        """Path to the assets directory."""
        return self.base / "assets"

    @computed_field
    @property
    def audio(self) -> DirectoryPath:
        """Path to the audio directory."""
        return self.assets / "audio"

    @computed_field
    @property
    def video(self) -> DirectoryPath:
        """Path to the video directory."""
        return self.assets / "video"

    @computed_field
    @property
    def prompts(self) -> DirectoryPath:
        """Path to the prompts directory."""
        return self.assets / "prompts"

    @model_validator(mode="after")
    def create_missing_dirs(self) -> Self:
        """
        Ensure that all specified directories exist, creating them if necessary.

        Checks and creates any missing directories defined in the `DirectorySettings`.

        Returns:
            Self: The validated DirectorySettings instance.
        """
        for directory in [
            self.base,
            self.assets,
            self.log,
            self.audio,
            self.video,
            self.prompts,
        ]:
            if not directory.exists():
                try:
                    directory.mkdir(parents=True, exist_ok=True)
                    logger.info("Created directory %s.", directory)
                except OSError as e:
                    logger.error("Error creating directory %s: %s", directory, e)
                    raise
        return self


class ModelSettings(BaseModel):
    """Settings related to model execution."""

    url: HttpUrl | None = Field(default=None)
    name: str | None = Field(default=None)
    api_key: SecretStr | None = Field(default=None)
    temperature: float = Field(default=0.0, ge=0.0, le=1.0)
<<<<<<< HEAD
=======
    system_message: str = Field(
        default="You are a helpful assistant that can answer questions about the time and generate audio files from text.",
    )
>>>>>>> d78b6798

    @model_validator(mode="after")
    def check_api_key_exist(self) -> Self:
        """
        Ensure that an API key and model name are provided if a model URL is set.

        This method validates the presence of required
        credentials for the model provider.

        Returns:
            Self: The validated ModelSettings instance.

        Raises:
            ValueError: If the API key or model name is missing
                        when a model URL is provided.
        """
        if self.url:
            if not self.api_key or not self.api_key.get_secret_value():
<<<<<<< HEAD
                _msg: str = (
                    "You need to provide API Key for the Model provider:"
                    " Set via `MODEL__API_KEY`"
=======
                raise ValueError(
                    "You need to provide API Key for the Model provider via `MODEL__API_KEY`",
>>>>>>> d78b6798
                )
                raise ValueError(_msg)
            if not self.name:
                _msg: str = (
                    "You need to provide Model name for the Model provider:"
                    " Set via `MODEL__NAME`"
                )
                raise ValueError(_msg)
        return self


class CharacterSettings(BaseModel):
    """Settings related to character configuration."""

    name: str | None = Field(default=None)


class Settings(BaseSettings):
    """Configuration for the Chattr app."""

    model_config: SettingsConfigDict = SettingsConfigDict(
        env_nested_delimiter="__",
        env_parse_none_str="None",
        env_file=".env",
        extra="ignore",
    )

    directory: DirectorySettings = Field(default_factory=DirectorySettings, frozen=True)
    model: ModelSettings = Field(default_factory=ModelSettings)
    memory: MemorySettings = Field(default_factory=MemorySettings)
    vector_database: VectorDatabaseSettings = Field(
        default_factory=VectorDatabaseSettings,
    )
    mcp: MCPSettings = Field(default_factory=MCPSettings)
    character: CharacterSettings = Field(default_factory=CharacterSettings)
    debug: bool = Field(default=False)


if __name__ == "__main__":
    from rich import print as rprint

    rprint(Settings().model_dump_json(indent=4))<|MERGE_RESOLUTION|>--- conflicted
+++ resolved
@@ -38,16 +38,10 @@
 
 
 class MCPSettings(BaseModel):
-<<<<<<< HEAD
-    """Settings for MCP configuration."""
-=======
     path: FilePath = Field(default=None)
     schema_path: FilePath = Field(
-        default_factory=lambda: Path.cwd() / "assets" / "mcp-config.json",
-    )
->>>>>>> d78b6798
-
-    path: FilePath = Field(default_factory=lambda: Path.cwd() / "mcp.json")
+        default_factory=lambda: Path.cwd() / "assets" / "mcp-config.json"
+    )
 
     @model_validator(mode="after")
     def is_exists(self) -> Self:
@@ -142,12 +136,9 @@
     name: str | None = Field(default=None)
     api_key: SecretStr | None = Field(default=None)
     temperature: float = Field(default=0.0, ge=0.0, le=1.0)
-<<<<<<< HEAD
-=======
     system_message: str = Field(
-        default="You are a helpful assistant that can answer questions about the time and generate audio files from text.",
-    )
->>>>>>> d78b6798
+        default="You are a helpful assistant that can answer questions about the time and generate audio files from text."
+    )
 
     @model_validator(mode="after")
     def check_api_key_exist(self) -> Self:
@@ -166,14 +157,8 @@
         """
         if self.url:
             if not self.api_key or not self.api_key.get_secret_value():
-<<<<<<< HEAD
-                _msg: str = (
-                    "You need to provide API Key for the Model provider:"
-                    " Set via `MODEL__API_KEY`"
-=======
                 raise ValueError(
-                    "You need to provide API Key for the Model provider via `MODEL__API_KEY`",
->>>>>>> d78b6798
+                    "You need to provide API Key for the Model provider via `MODEL__API_KEY`"
                 )
                 raise ValueError(_msg)
             if not self.name:
