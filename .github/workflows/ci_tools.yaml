name: CI Tools
on:
  issue_comment:
<<<<<<< HEAD
    types: [created, edited]
=======
    types:
      - created
>>>>>>> 5f2819fb
  schedule:
    - cron: 0 6 * * *
  push:
    branches:
      - main
    paths:
      - .trunk/trunk.yaml
  workflow_dispatch:
permissions: read-all
jobs:
  trunk_upgrade:
    name: Upgrade Trunk
    runs-on: ubuntu-latest
    if: github.event_name == 'schedule'
    permissions:
      contents: write
      pull-requests: write
      issues: write
    steps:
      - name: Checkout
        uses: actions/checkout@08c6903cd8c0fde910a37f88322edcfb5dd907a8 # v5
      - name: Trunk Upgrade
        uses: trunk-io/trunk-action/upgrade@75699af9e26881e564e9d832ef7dc3af25ec031b # v1
  cache_trunk:
    name: Cache Trunk
    runs-on: ubuntu-latest
    if: github.event_name == 'push'
    permissions:
      actions: write
    steps:
      - name: Checkout
        uses: actions/checkout@08c6903cd8c0fde910a37f88322edcfb5dd907a8 # v5
      - name: Trunk Cache
        uses: trunk-io/trunk-action@75699af9e26881e564e9d832ef7dc3af25ec031b # v1
        with:
          check-mode: populate_cache_only
  opencode:
    if: |
      github.event_name == 'issue_comment' &&
      (
        contains(github.event.comment.body, ' /oc') ||
        startsWith(github.event.comment.body, '/oc') ||
        contains(github.event.comment.body, ' /opencode') ||
        startsWith(github.event.comment.body, '/opencode')
      )
    name: Opencode
    runs-on: ubuntu-latest
    permissions:
      id-token: write
      contents: read
      pull-requests: read
      issues: read
    steps:
      - name: Checkout repository
        uses: actions/checkout@v4
      - name: Run opencode
        uses: sst/opencode/github@latest
        env:
          OPENCODE_API_KEY: ${{ secrets.OPENCODE_API_KEY }}
        with:
          model: opencode/grok-code<|MERGE_RESOLUTION|>--- conflicted
+++ resolved
@@ -1,12 +1,7 @@
 name: CI Tools
 on:
   issue_comment:
-<<<<<<< HEAD
     types: [created, edited]
-=======
-    types:
-      - created
->>>>>>> 5f2819fb
   schedule:
     - cron: 0 6 * * *
   push:
