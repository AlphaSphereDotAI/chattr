name: Docker Images
on:
    pull_request:
    push:
        branches: ["main"]
env:
    REGISTRY: ghcr.io
    IMAGE_NAME: ${{ github.repository }}
jobs:
    Image:
        runs-on: ubuntu-latest
        permissions:
            contents: read
            packages: write
            attestations: write
            id-token: write
        steps:
            - name: Checkout repository
              uses: actions/checkout@v4
            - name: Set up QEMU
              uses: docker/setup-qemu-action@v3
            - name: Set up Docker Buildx
              uses: docker/setup-buildx-action@v3.10.0
            - name: Log in to the Container registry
              uses: docker/login-action@v3.4.0
              with:
                  registry: ${{ env.REGISTRY }}
                  username: ${{ github.actor }}
                  password: ${{ secrets.TOKEN_KEY_GITHUB }}
            - name: Extract metadata (tags, labels) for Docker for App
              id: meta
              uses: docker/metadata-action@v5.7.0
              with:
                  images: ${{ env.REGISTRY }}/${{ env.IMAGE_NAME }}
                  tags: |
                      type=raw,value=latest,enable=${{ github.ref == format('refs/heads/{0}', 'main') }}
                      type=raw,value=dev-{{date 'YYYYMMDD'}},enable=${{ github.ref != format('refs/heads/{0}', 'main') }}
            - name: Build and push App Docker image
              id: push
<<<<<<< HEAD
              uses: docker/build-push-action@v6.14.0
=======
              uses: docker/build-push-action@v6.15.0
>>>>>>> 284d6e00
              with:
                  push: true
                  tags: ${{ steps.meta.outputs.tags }}
                  labels: ${{ steps.meta.outputs.labels }}
                  github-token: ${{ secrets.TOKEN_KEY_GITHUB }}
                  cache-from: type=gha
                  cache-to: type=gha,mode=max
                  provenance: false
            - name: Generate artifact attestation for App
              uses: actions/attest-build-provenance@v2.2.3
              with:
                  subject-name: ${{ env.REGISTRY }}/${{ env.IMAGE_NAME }}
                  subject-digest: ${{ steps.push.outputs.digest }}
                  push-to-registry: true<|MERGE_RESOLUTION|>--- conflicted
+++ resolved
@@ -37,11 +37,7 @@
                       type=raw,value=dev-{{date 'YYYYMMDD'}},enable=${{ github.ref != format('refs/heads/{0}', 'main') }}
             - name: Build and push App Docker image
               id: push
-<<<<<<< HEAD
-              uses: docker/build-push-action@v6.14.0
-=======
               uses: docker/build-push-action@v6.15.0
->>>>>>> 284d6e00
               with:
                   push: true
                   tags: ${{ steps.meta.outputs.tags }}
