name: Lint
on:
  workflow_call:
permissions:
  contents: write
  pull-requests: write
  checks: write
  security-events: write
  actions: read
jobs:
  taplo:
    name: Taplo ${{ matrix.command }}
    runs-on: ubuntu-latest
    environment:
      name: code_quality
    strategy:
      fail-fast: false
      matrix:
        command:
          - format
          - lint
    steps:
      - uses: actions/checkout@v4.0.0
      - uses: actions/setup-node@v6.1.0
        with:
          node-version: 24
      - run: npx @taplo/cli --version
      - name: ${{ matrix.command }}
        run: >
<<<<<<< HEAD
          npx @taplo/cli ${{matrix.command}}
          --config-file .github/lint/.taplo.toml
          ${{matrix.command == 'lint' && '--default-schema-catalogs' || ''}}
=======
          taplo ${{matrix.command}}  --config .github/lint/.taplo.toml  ${{matrix.command == 'lint' && '--default-schema-catalogs' || ''}}
>>>>>>> 494c03c2
      - name: Commit and push applied formatter fixes
        if: matrix.command == 'format'
        uses: stefanzweifel/git-auto-commit-action@v7.0.0
        with:
          commit_message: '[Taplo] Apply formatter fixes'
          commit_options: --no-verify
  trufflehog:
    name: TruffleHog
    runs-on: ubuntu-latest
    environment:
      name: code_quality
    steps:
      - name: Checkout repository
        uses: actions/checkout@v4
        with:
          fetch-depth: 0
      - name: Install trufflehog
        uses: jaxxstorm/action-install-gh-release@v1.10.0
        with:
          repo: trufflesecurity/trufflehog
          cache: enable
      - name: Git Secret Scanning
        run: >
          trufflehog git ${{github.event.repository.html_url}} --branch=${{github.head_ref || github.ref_name}}
          --fail --github-actions --results=verified,unknown --log-level=4 --no-update
  pre-commit:
    name: pre-commit
    runs-on: ubuntu-latest
    environment:
      name: code_quality
    steps:
      - uses: actions/checkout@v5
      - name: Install uv
        uses: astral-sh/setup-uv@d0cc045d04ccac9d8b7881df0226f9e82c39688e # v6
        with:
          enable-cache: true
          cache-dependency-glob: uv.lock
          activate-environment: true
      - uses: actions/cache@v4
        with:
          path: ~/.cache/pre-commit
          key: pre-commit-${{ hashFiles('**/.pre-commit-config.yaml') }}
          restore-keys: pre-commit-
      - run: uvx pre-commit run --show-diff-on-failure --color=always --all-files
        continue-on-error: true
      - uses: pre-commit-ci/lite-action@v1.1.0
  uv_lock:
    name: UV Lock Check
    runs-on: ubuntu-latest
    environment:
      name: code_quality
    steps:
      - name: Checkout repository
        uses: actions/checkout@v4
      - name: Install uv
        uses: astral-sh/setup-uv@d0cc045d04ccac9d8b7881df0226f9e82c39688e # v6
        with:
          enable-cache: true
          cache-dependency-glob: uv.lock
          activate-environment: true
      - name: Check if the lockfile is up-to-date
        run: uv lock --check
      - name: Job Summary (Success)
        if: ${{ success() }}
        run: |
          echo "# UV Lock Check" >> $GITHUB_STEP_SUMMARY
          echo "" >> $GITHUB_STEP_SUMMARY
          echo "No issues found :heavy_check_mark:" >> $GITHUB_STEP_SUMMARY
      - name: Job Summary (Failure)
        if: ${{ failure() }}
        run: |
          echo "# UV Lock Check" >> $GITHUB_STEP_SUMMARY
          echo "" >> $GITHUB_STEP_SUMMARY
          echo "Check failed :x:" >> $GITHUB_STEP_SUMMARY
  ls_lint:
    name: ls-lint
    runs-on: ubuntu-latest
    environment:
      name: code_quality
    steps:
      - uses: actions/checkout@v4
      - uses: ls-lint/action@v2
        with:
          config: .github/lint/.ls-lint.yaml
  ruff_format:
    name: Ruff Format
    runs-on: ubuntu-latest
    environment:
      name: code_quality
    steps:
      - name: Check out repository
        uses: actions/checkout@v4
        with:
          token: ${{ secrets.GH_TOKEN }}
      - name: Format
        uses: astral-sh/ruff-action@v3.5.1
        with:
          args: format --output-format github --config .github/lint/.ruff.toml
      - name: Commit and push applied linter fixes
        uses: stefanzweifel/git-auto-commit-action@v7
        with:
          commit_message: '[Ruff] Apply linters fixes'
          commit_options: --no-verify
  yamlfix:
    name: YamlFix
    runs-on: ubuntu-latest
    environment:
      name: code_quality
    steps:
      - name: Check out repository
        uses: actions/checkout@v4
        with:
          token: ${{ secrets.GH_TOKEN }}
      - name: Install uv
        uses: astral-sh/setup-uv@d0cc045d04ccac9d8b7881df0226f9e82c39688e # v6
        with:
          enable-cache: true
          cache-dependency-glob: uv.lock
          activate-environment: true
      - name: Format
        run: uvx yamlfix . --config-file .github/lint/.yamlfix.toml
      - name: Commit and push applied linter fixes
        uses: stefanzweifel/git-auto-commit-action@v7
        with:
          commit_message: '[YamlFix] Apply linters fixes'
          commit_options: --no-verify
  yamllint:
    name: YamlLint
    runs-on: ubuntu-latest
    environment:
      name: code_quality
    steps:
      - name: Check out repository
        uses: actions/checkout@v4
      - name: Install uv
        uses: astral-sh/setup-uv@d0cc045d04ccac9d8b7881df0226f9e82c39688e # v6
        with:
          enable-cache: true
          cache-dependency-glob: uv.lock
          activate-environment: true
      - name: Check
        run: uvx yamllint . --strict -c=.github/lint/.yamllint.yaml --format github
  syft:
    name: Syft
    runs-on: ubuntu-latest
    environment:
      name: code_quality
    steps:
      - name: Check out repository
        uses: actions/checkout@v4
      - name: SBOM Generation
        uses: anchore/sbom-action@v0.20.10
        with:
          path: .
          dependency-snapshot: true
          output-file: ${{ github.event.repository.name }}-sbom.json
          format: syft-json
  grype:
    name: Grype
    runs-on: ubuntu-latest
    environment:
      name: code_quality
    steps:
      - name: Check out repository
        uses: actions/checkout@v4
      - name: Scan current project
        uses: anchore/scan-action@v7.2.1
        id: scan
        with:
          path: .
          cache-db: true
      - name: upload Anchore scan SARIF report
        if: success() || failure()
        uses: github/codeql-action/upload-sarif@v3
        with:
          sarif_file: ${{ steps.scan.outputs.sarif }}
  trivy:
    name: Trivy ${{ matrix.name }}
    runs-on: ubuntu-latest
    environment:
      name: code_quality
    strategy:
      fail-fast: false
      matrix:
        scan-type:
          - repo
          - config
          - fs
        include:
          - scan-type: repo
            format: sarif
            output: trivy-results-repo.sarif
            name: Repo
          - scan-type: config
            format: sarif
            output: trivy-results-config.sarif
            name: IaC
          - scan-type: fs
            format: github
            output: dependency-results.sbom.json
            name: SBOM
    steps:
      - name: Checkout repository
        uses: actions/checkout@08c6903cd8c0fde910a37f88322edcfb5dd907a8 # v5
      - name: Run Trivy vulnerability scanner in repo mode
        uses: aquasecurity/trivy-action@0.33.1
        with:
          scan-type: ${{ matrix.scan-type }}
          trivy-config: .github/lint/.trivy.yaml
          format: ${{ matrix.format }}
          output: ${{ matrix.output }}
          github-pat: ${{ secrets.GH_TOKEN }}
          exit-code: '1'
          scanners: vuln,secret,misconfig,license
      - name: Upload Trivy scan results to GitHub Security tab
        if: matrix.scan-type != 'fs' && ( success() || failure() )
        uses: github/codeql-action/upload-sarif@v3
        with:
          sarif_file: ${{ matrix.output }}
          category: ${{ matrix.scan-type }}
      - name: Upload trivy report as a Github artifact
        if: matrix.scan-type == 'fs' && ( success() || failure() )
        uses: actions/upload-artifact@v4
        with:
          name: trivy-sbom-report
          path: ${{ matrix.output }}
  bandit:
    name: Bandit
    runs-on: ubuntu-latest
    environment:
      name: code_quality
    steps:
      - name: Perform Bandit Analysis
        uses: PyCQA/bandit-action@v1.0.1
        with:
          configfile: .github/lint/.bandit.yaml
  dclint:
    name: DCLint
    runs-on: ubuntu-latest
    environment:
      name: code_quality
    steps:
      - uses: actions/checkout@v4
      - uses: docker-compose-linter/dclint-github-action@v1.6.0
        with:
          fix: true
          recursive: true
  ty:
    name: Ty
    runs-on: ubuntu-latest
    environment:
      name: code_quality
    steps:
      - name: Checkout repository
        uses: actions/checkout@08c6903cd8c0fde910a37f88322edcfb5dd907a8 # v5
        with:
          token: ${{ secrets.GH_TOKEN }}
      - name: Install uv
        uses: astral-sh/setup-uv@d0cc045d04ccac9d8b7881df0226f9e82c39688e # v6
        with:
          enable-cache: true
          cache-dependency-glob: uv.lock
          activate-environment: true
      - name: Check
        run: uvx ty check --output-format github
  ruff:
    name: Ruff
    runs-on: ubuntu-latest
    environment:
      name: code_quality
    steps:
      - name: Check out repository
        uses: actions/checkout@v4
      - name: Check
        uses: astral-sh/ruff-action@v3.5.1
        with:
          args: check --output-format sarif --output-file ruff.sarif --config .github/lint/.ruff.toml
      - name: upload Ruff scan SARIF report
        if: success() || failure()
        uses: github/codeql-action/upload-sarif@v3
        with:
          sarif_file: ruff.sarif
  markdownlint:
    name: MarkdownLint
    runs-on: ubuntu-latest
    environment:
      name: code_quality
    steps:
      - name: Check out repository
        uses: actions/checkout@v4
      - uses: DavidAnson/markdownlint-cli2-action@v21
        with:
          globs: '**/*.md'
          config: .github/lint/.markdownlint.yaml
          fix: true
  hadolint:
    name: Hadolint
    runs-on: ubuntu-latest
    environment:
      name: code_quality
    steps:
      - uses: actions/checkout@v4.0.0
      - uses: hadolint/hadolint-action@v3.1.0
        with:
          config: .github/lint/.hadolint.yaml
          format: sarif
          output-file: hadolint.sarif
      - name: upload Hadolint scan SARIF report
        if: success() || failure()
        uses: github/codeql-action/upload-sarif@v3
        with:
          sarif_file: hadolint.sarif<|MERGE_RESOLUTION|>--- conflicted
+++ resolved
@@ -21,19 +21,16 @@
           - lint
     steps:
       - uses: actions/checkout@v4.0.0
-      - uses: actions/setup-node@v6.1.0
-        with:
-          node-version: 24
-      - run: npx @taplo/cli --version
+      - name: Install taplo
+        uses: baptiste0928/cargo-install@v3.3.2
+        with:
+          crate: taplo-cli
+          locked: true
       - name: ${{ matrix.command }}
         run: >
-<<<<<<< HEAD
-          npx @taplo/cli ${{matrix.command}}
-          --config-file .github/lint/.taplo.toml
+          taplo ${{matrix.command}}
+          --config .github/lint/.taplo.toml
           ${{matrix.command == 'lint' && '--default-schema-catalogs' || ''}}
-=======
-          taplo ${{matrix.command}}  --config .github/lint/.taplo.toml  ${{matrix.command == 'lint' && '--default-schema-catalogs' || ''}}
->>>>>>> 494c03c2
       - name: Commit and push applied formatter fixes
         if: matrix.command == 'format'
         uses: stefanzweifel/git-auto-commit-action@v7.0.0
